# ULLYSES

This repo contains the codes used to create the high level science products (HLSPs) for the targets in the Hubble Space Telescope’s (HST) Ultraviolet Legacy Library of Young Stars as Essential Standards (ULLYSES) program. See more info about ULLYSES and its targets at [ullyses.stsci.edu](https://ullyses.stsci.edu).

A full description of the data products produced by the ULLYSES team can be found at [ULLYSES Data Products](https://ullyses.stsci.edu/ullyses-data-description.html). 

## Installation

The `ullyses` package can be installed into a virtualenv or conda environment via `pip`. We recommend that for each installation you start by creating a fresh environment that only has Python installed and then install the `ullyses` package and its dependencies into that bare environment. If using conda environments, first make sure you have a recent version of Anaconda or Miniconda installed.

The first two steps are to create and activate an environment:

    conda create -n <env_name> python=3.8
    conda activate <env_name>
   
Python version 3.8 or greater is required for some dependencies, including `calcos`, the COS data calibration pipeline used in these scripts.

To install your own copy of the code into that environment, you first need to fork and clone the `ullyses` repo:

    cd <where you want to put the repo>
    git clone https://github.com/spacetelescope/ullyses
    cd ullyses
    
*Note: `python setup.py install` and `python setup.py develop` commands do not work.*

Install from your local checked-out copy:

    pip install .

If you anticipate making edits to any of the ULLYSES scripts, it may be more useful to 
install from your local checked-out copy as an "editable" install:

    pip install -e .

All package dependencies will be installed simultaneously, including `ullyses-utils`, which can be found at https://github.com/spacetelescope/ullyses-utils.

## Creating HLSPs

Individual HLSPs for a single target can be created by putting all of the input
files into one directory.  The input files are _x1d.fits files for COS and STIS,
and _vo.fits for FUSE.  You can create all the HLSPs for this target by running
the wrapper script, which can be done from the command line.  For convenience,
it is recommended to create an environment variable pointing to the location
of the wrapper script:

    export ubin=/path/to/github/checkout/ullyses

Then invoke the script from the directory containing the files to be processed:

    cd /directory/containing/data/files/
    python $ubin/wrapper.py -o './products'

Alternatively, the script can be run from a directory that doesn't contain the data
to be processed by using the ``-i /directory/containing/data/`` option:

    python $ubin/wrapper.py -o /directory/to/put/products -i /directory/containing/input/data

splittag_wrapper.py


timeseries.py
<<<<<<< HEAD
## Creating custom-calibrated individual spectra
Prior to turning spectra into ULLYSES HLSPs, some targets require extra processing to
fix various calibration issues. For example, STIS/G750L data need to be defringed, and 
wavelength offsets due to miscentering in the aperture need to be corrected. Once these custom
calibration steps have been applied, a keyword is added to the output FITS file signifying
that the file should be considered a level0 HLSP- that is, a custom-calibrated *individual*
1D spectrum. The various level0 products, and how to create them, are described below.

### Custom-calibrated STIS spectra
All T Tauri star STIS CCD observations, and a subset of STIS NUV- and FUV-MAMA observations,
require tailored calibrations. Special calibration steps can include: 
custom hot pixel identification and flagging, defringing for G750L observations, and 
customized spectral extraction parameters for T Tauri stars and their companions.

To create a custom-calibrated STIS spectra, you must supply a configuration YAML file.
The ULLYSES team has already examined each T Tauri star and recorded the optimal 
custom calibration parameters in YAML files stored in the 
[ullyses-utils](https://github.com/spacetelescope/ullyses-utils/tree/main/utils/data/stis_configs) 
repository. You may use the ULLYSES YAML files as input, or supply your own, but it must
conform to the 
[format outlined here](https://github.com/spacetelescope/ullyses-utils/blob/main/utils/data/stis_configs/target_grating.yaml).

Once you have a YAML file, you create the custom-calibrated STIS spectrum like so:
```
python calibrate_stis_data.py -i <indir> -y <yaml> -o <outdir>
```

where `<indir>` is the input directory that houses the data you wish to calibrate,
`<yaml>` is the name of the yaml file, and `<outdir>` is the output directory
where products, logs, and diagnostic plots will be written. A log file of the format
`YYYYMMDD_HHmm_cal.log` will be written, unless otherwise specified using the optional
arguments below.

Optional arguments are:
```
  -c, --clobber                     If True, overwrite existing products
  --nolog                           If True, do not produce log file
  -l LOGFILE, --logfile LOGFILE
                                    Alternative name of output log file
```

**TODO:** add info about coadding blended spectra.

### Wavelength-shifted COS spectra
If a target is not perfectly centered in the COS aperture, the wavelength array can be
offset from its true values. Wavelength offsets can be easily corrected by recalibrating
the data and supplying a shift file to CalCOS, as described in the 
[COS Data Handbook](https://hst-docs.stsci.edu/cosdhb/chapter-5-cos-data-analysis/5-3-working-with-extracted-spectra#id-5.3WorkingwithExtractedSpectra-5.3.2RedoingSpectralExtraction).

The ULLYSES team has identified stars which require such wavelength offset corrections and 
documented the necessary shifts in text files stored in the 
[ullyses-utils](https://github.com/spacetelescope/ullyses-utils/tree/main/utils/data/cos_shifts) 
repository.

Once you have a shift file, you can create wavelength-shifted COS spectra by supplying on
a directory with multiple exposures, or by supplying on a single file. You can easily 
create wavelength-shifted COS spectra using the pre-defined ULLYSES shift files like so:
```
python apply_cos_shifts.py <infiledir> <outdir> 
```
where `<infiledir>` is the input filename or directory of files that should be shifted,
and `<outdir>` is the directory to write shifted 1D spectra.
In this case, the target name in the input file(s) header(s) **_must_** match the target name
in the shift file. If for some reason it does not, you must also supply the target name 
as it appears in the shift file using an additional `-t <targ>` argument.

You may also create wavelength-shifted COS spectra using your own custom shift file, which
is done like so:

```
python apply_cos_shifts.py <infiledir> <outdir> -s <shift_file>
```
where `<shift_file>` is the name of your custom shift file. 

Other optional arguments are:
```
  --copydir COPYDIR     Name of directory to copy shifted products to
    -c, --overwrite       If True, overwrite existing products
```

### Custom-flagged FUSE spectra
The ULLYSES team uses FUSE 
[VO (Virtual Observatory)](https://ui.adsabs.harvard.edu/abs/2007PASP..119..527D/abstract) 
files with minimal modification. A DQ (Data Quality) array is added to each VO file, as is
required by the ULLYSES pipeline. For the majority of FUSE targets, this DQ array is 
uniformly zero, meaning there are no data quality issues. However, for a handful
of targets, custom flagging is imposed in order to screen out bad spectral regions. 
Possible DQ flags include: 
* DQ=1 (region was affected by the worm) 
* DQ=2 (poor photometric quality) 

To create these custom-flagged FUSE spectra:
**Still need to fill this in**

## Contributing
=======


### Contributions and Feedback
>>>>>>> efad9d30

We welcome contributions and feedback on this project. If you want to suggest changes to this content, please do the following:

1. Fork it.
2. Create your feature branch (git checkout -b my-new-feature).
3. Add your changes to staging area (git add myfile); This can be repeated multiple times.
4. If you are adding a new style guide, do not forget to update guides listing at README.md.
5. Commit your changes in staging area (git commit -m 'Added some feature').
6. Push to the branch (git push origin my-new-feature).
7. Create new Pull Request (PR).
8. Ask for a PR review.

We strive to provide a welcoming community to all of our users by abiding with
the [Code of Conduct](CODE_OF_CONDUCT.md).

If you have questions or concerns regarding the software, please open an issue at https://github.com/spacetelescope/ullyses/issues or contact the [HST Help Desk](https://hsthelp.stsci.edu). If you have questions regarding the ULLYSES program design or data, please contact the [HST Help Desk](https://hsthelp.stsci.edu).
<|MERGE_RESOLUTION|>--- conflicted
+++ resolved
@@ -55,11 +55,6 @@
 
     python $ubin/wrapper.py -o /directory/to/put/products -i /directory/containing/input/data
 
-splittag_wrapper.py
-
-
-timeseries.py
-<<<<<<< HEAD
 ## Creating custom-calibrated individual spectra
 Prior to turning spectra into ULLYSES HLSPs, some targets require extra processing to
 fix various calibration issues. For example, STIS/G750L data need to be defringed, and 
@@ -154,12 +149,8 @@
 To create these custom-flagged FUSE spectra:
 **Still need to fill this in**
 
-## Contributing
-=======
-
 
 ### Contributions and Feedback
->>>>>>> efad9d30
 
 We welcome contributions and feedback on this project. If you want to suggest changes to this content, please do the following:
 
