--- conflicted
+++ resolved
@@ -30,16 +30,10 @@
         self.aperture = ''
         self.s_region = ''
         self.obsmode = ''
-<<<<<<< HEAD
-        self.targname = ''
-        self.targ_ra = ''
-        self.targ_dec = ''
-=======
         self.targname = []
         self.targ_ra = ''
         self.targ_dec = ''
         self.target = ''
->>>>>>> 05f507e7
         self.prog_id = ''
         self.datasets = []
         
@@ -57,12 +51,9 @@
                     gratinglist.append(f1)
                     self.instrument = prihdr['INSTRUME']
                     self.datasets.append(file)
-<<<<<<< HEAD
-=======
                     target = prihdr['TARGNAME']
                     if target not in self.targname:
                         self.targname.append(target)
->>>>>>> 05f507e7
                 else:
                     print('{} has no data'.format(file))
             else:
@@ -184,11 +175,7 @@
         hdr['APERTURE'] = (self.aperture, 'Identifier of entrance aperture')
         hdr['S_REGION'] = (self.s_region, 'Region footprint')
         hdr['OBSMODE'] = (self.obsmode, 'Instrument operating mode (ACCUM | TIME-TAG)')
-<<<<<<< HEAD
-        hdr['TARGNAME'] = self.targname
-=======
         hdr['TARGNAME'] = self.targname[0]
->>>>>>> 05f507e7
         hdr.add_blank(after='OBSMODE')
         hdr.add_blank('              / Target Information', before='TARGNAME')
         hdr['RADESYS'] = ('ICRS ','World coordinate reference frame')
@@ -235,41 +222,6 @@
        gross = segment.data['gross']
        return gross*exptime
 
-<<<<<<< HEAD
-    def create_output_wavelength_grid(self):
-        min_wavelength = 10000.0
-        max_wavelength = 0.0
-        for segment in self.members:
-            minwave = segment.data['wavelength'].min()
-            maxwave = segment.data['wavelength'].max()
-            if minwave < min_wavelength: min_wavelength = minwave
-            if maxwave > max_wavelength: max_wavelength = maxwave
-        self.min_wavelength = int(min_wavelength)
-        self.max_wavelength = int(max_wavelength) + 1
-    
-        max_delta_wavelength = 0.0
-    
-        for segment in self.members:
-            wavediffs = segment.data['wavelength'][1:] - segment.data['wavelength'][:-1]
-            max_delta_wavelength = max(max_delta_wavelength, wavediffs.max())
-    
-        self.delta_wavelength = max_delta_wavelength
-    
-        wavegrid = np.arange(self.min_wavelength, self.max_wavelength, self.delta_wavelength)
-    
-        self.output_wavelength = wavegrid
-        self.nelements = len(wavegrid)
-        self.output_sumflux = np.zeros(self.nelements)
-        self.output_sumweight = np.zeros(self.nelements)
-        self.output_flux = np.zeros(self.nelements)
-        self.output_errors = np.zeros(self.nelements)
-        self.signal_to_noise = np.zeros(self.nelements)
-        self.output_exptime = np.zeros(self.nelements)
-
-        return wavegrid
-
-=======
->>>>>>> 05f507e7
 class COSSegmentList(SegmentList):
 
     def get_gross_counts(self, segment):
@@ -289,14 +241,6 @@
     """
     if product_short is not None and product_long is not None:
         transition_wavelength = find_transition_wavelength(product_short, product_long)
-<<<<<<< HEAD
-        if transition_wavelength is not None:
-            short_indices = np.where(product_short.output_wavelength < transition_wavelength)
-            transition_index_short = short_indices[-1]
-            long_indices = np.where(product_long.output_wavelength > transition_wavelength)
-            transition_index_long = long_indices[0]
-        else:
-=======
         # Spectra are overlapped
         if transition_wavelength is not None:
             short_indices = np.where(product_short.output_wavelength < transition_wavelength)
@@ -305,35 +249,17 @@
             transition_index_long = long_indices[0][0]
         else:
             # No overlap
->>>>>>> 05f507e7
             transition_index_short = product_short.nelements
             transition_index_long = 0
         output_grating = product_short.grating + '-' + product_long.grating
         product_abutted = SegmentList(output_grating)
         nout = len(product_short.output_wavelength[:transition_index_short])
         nout = nout + len(product_long.output_wavelength[transition_index_long:])
-<<<<<<< HEAD
-=======
         product_abutted.nelements = nout
->>>>>>> 05f507e7
         product_abutted.output_wavelength = np.zeros(nout)
         product_abutted.output_flux = np.zeros(nout)
         product_abutted.output_errors = np.zeros(nout)
         product_abutted.signal_to_noise = np.zeros(nout)
-<<<<<<< HEAD
-        product_abutted.output_wavelength[:transition_index_short] = product_short[:transition_index_short]
-        product_abutted.output_wavelength[transition_index_short:] = product_long[transition_index_long:]
-        product_abutted.output_flux[:transition_index_short] = product_short[:transition_index_short]
-        product_abutted.output_flux[transition_index_short:] = product_long[transition_index_long:]
-        product_abutted.output_errors[:transition_index_short] = product_short[:transition_index_short]
-        product_abutted.output_errors[transition_index_short:] = product_long[transition_index_long:]
-        product_abutted.output_signal_to_noise[:transition_index_short] = product_short[:transition_index_short]
-        product_abutted.output_signal_to_noise[transition_index_short:] = product_long[transition_index_long:]
-        product_abutted.output_exptime[:transition_index_short] = product_short[:transition_index_short]
-        product_abutted.output_exptime[transition_index_short:] = product_long[transition_index_long:]
-
-        return product_abutted
-=======
         product_abutted.output_exptime = np.zeros(nout)
         product_abutted.output_wavelength[:transition_index_short] = product_short.output_wavelength[:transition_index_short]
         product_abutted.output_wavelength[transition_index_short:] = product_long.output_wavelength[transition_index_long:]
@@ -369,7 +295,6 @@
         else:
             product_abutted = None
     return product_abutted
->>>>>>> 05f507e7
 
 def find_transition_wavelength(product_short, product_long):
     """Find the wavelength below which we use product_short and above
