import os
import glob
import datetime

import numpy as np
import astropy
from astropy.io import fits

#
# coadd data
#

cal_ver = 0.1

class SegmentList:

    def __init__(self, grating, path='.'):
        self.grating = grating
        self.min_wavelength = None
        self.max_wavelength = None
        self.output_wavelength = None
        self.output_sumflux = None
        self.output_sumweight = None
        self.output_flux = None
        self.output_errors = None
        self.instrument = None
        self.detector = ''
        self.disperser = ''
        self.cenwave = ''
        self.aperture = ''
        self.s_region = ''
        self.obsmode = ''
        self.targname = []
        self.targ_ra = ''
        self.targ_dec = ''
        self.target = ''
        self.prog_id = ''
        self.datasets = []

        x1dfiles = glob.glob(os.path.join(path, '*_x1d.fits'))

        gratinglist = []

        for file in x1dfiles:
            f1 = fits.open(file)
            prihdr = f1[0].header
            if prihdr['OPT_ELEM'] == grating:
                data = f1[1].data
                if len(data) > 0:
                    print('{} added to file list for grating {}'.format(file, grating))
                    gratinglist.append(f1)
                    self.instrument = prihdr['INSTRUME']
                    self.datasets.append(file)
                    target = prihdr['TARGNAME']
                    if target not in self.targname:
                        self.targname.append(target)
                else:
                    print('{} has no data'.format(file))
            else:
                f1.close()

        self.members = []
        self.primary_headers = []

        if len(gratinglist) > 0:
            for hdulist in gratinglist:

                data = hdulist[1].data
                if len(data) > 0:
                    self.primary_headers.append(hdulist[0].header)
                    sdqflags = hdulist[1].header['SDQFLAGS']
                    exptime = hdulist[1].header['EXPTIME']
                    for row in data:
                        segment = Segment()
                        segment.data = row
                        segment.sdqflags = sdqflags
                        segment.exptime = exptime
                        self.members.append(segment)

    def create_output_wavelength_grid(self):
        min_wavelength = 10000.0
        max_wavelength = 0.0
        for segment in self.members:
            minwave = segment.data['wavelength'].min()
            maxwave = segment.data['wavelength'].max()
            if minwave < min_wavelength: min_wavelength = minwave
            if maxwave > max_wavelength: max_wavelength = maxwave
        self.min_wavelength = int(min_wavelength)
        self.max_wavelength = int(max_wavelength) + 1
<<<<<<< HEAD

        deltasum = 0.0

        for segment in self.members:
            wavediffs = segment.data['wavelength'][1:] - segment.data['wavelength'][:-1]
            deltasum += wavediffs.mean()

        self.delta_wavelength = deltasum / len(self.members)

=======
    
        max_delta_wavelength = 0.0
    
        for segment in self.members:
            wavediffs = segment.data['wavelength'][1:] - segment.data['wavelength'][:-1]
            max_delta_wavelength = max(max_delta_wavelength, wavediffs.max())
    
        self.delta_wavelength = max_delta_wavelength
    
>>>>>>> acc17b96
        wavegrid = np.arange(self.min_wavelength, self.max_wavelength, self.delta_wavelength)

        self.output_wavelength = wavegrid
        self.nelements = len(wavegrid)
        self.output_sumflux = np.zeros(self.nelements)
        self.output_sumweight = np.zeros(self.nelements)
        self.output_flux = np.zeros(self.nelements)
        self.output_errors = np.zeros(self.nelements)
        self.signal_to_noise = np.zeros(self.nelements)
        self.output_exptime = np.zeros(self.nelements)

        return wavegrid

    def wavelength_to_index(self, wavelength):
        index = (wavelength - self.min_wavelength) / self.delta_wavelength
        return index.astype(np.int)

    def index_to_wavelength(self, index):
        wavelength = index * self.delta_wavelength + self.min_wavelength
        return wavelength

    def get_gross_counts(self, segment):
        pass

    def coadd(self):
        for segment in self.members:
            goodpixels = np.where((segment.data['dq'] & segment.sdqflags) == 0)
            wavelength = segment.data['wavelength'][goodpixels]
            indices = self.wavelength_to_index(wavelength)
            gross_counts = self.get_gross_counts(segment)
            weight = gross_counts[goodpixels]
            flux = segment.data['flux'][goodpixels]
            self.output_sumweight[indices] = self.output_sumweight[indices] + weight
            self.output_sumflux[indices] = self.output_sumflux[indices] + flux * weight
            self.output_exptime[indices] = self.output_exptime[indices] + segment.exptime
        nonzeros = np.where(self.output_sumweight != 0)
        if self.instrument == 'COS':
            # Using the variances (which only COS has) gives spikes in the error when the flux goes negative.
            self.output_sumweight[nonzeros] = np.where(self.output_sumweight[nonzeros] < 0.5, 0.5, self.output_sumweight[nonzeros])
        self.output_flux[nonzeros] = self.output_sumflux[nonzeros] / self.output_sumweight[nonzeros]
        # For the moment calculate errors from the gross counts
        self.output_errors[nonzeros] = np.sqrt(self.output_sumweight[nonzeros])
        self.signal_to_noise[nonzeros] = self.output_sumweight[nonzeros] / self.output_errors[nonzeros]
        self.output_errors[nonzeros] = self.output_flux[nonzeros] / self.signal_to_noise[nonzeros]
        return

    def write(self, filename, overwrite=False):
        nelements = len(self.output_wavelength)
        rpt = str(nelements)
        # Table with co-added spectrum
        cw = fits.Column(name='WAVELENGTH', format=rpt+'E')
        cf = fits.Column(name='FLUX', format=rpt+'E')
        ce = fits.Column(name='ERROR', format=rpt+'E')
        cs = fits.Column(name='S/N', format=rpt+'E')
        ct = fits.Column(name='EXPTIME', format=rpt+'E')
        cd = fits.ColDefs([cw, cf, ce, cs, ct])
        table = fits.BinTableHDU.from_columns(cd, nrows=1)

        table.data['WAVELENGTH'] = self.output_wavelength.copy()
        table.data['FLUX'] = self.output_flux.copy()
        table.data['ERROR'] = self.output_errors.copy()
        table.data['S/N'] = self.signal_to_noise.copy()
        table.data['EXPTIME'] = self.output_exptime.copy()
        # HLSP primary header
        hdr = fits.Header()
        hdr['EXTEND'] = ('T', 'FITS file may contain extensions')
        hdr['NEXTEND'] = len(self.primary_headers) + 1
        hdr['FITS_VER'] = 'Definition of the Flexible Image Transport System (FITS) v4.0 https://fits.gsfc.nasa.gov/standard40/fits_standard40aa-le.pdf'
        hdr['FITS_SW'] = ('astropy.io.fits v' + astropy.__version__, 'FITS file creation software')
        hdr['ORIGIN'] = ('Space Telescope Science Institute', 'FITS file originator')
        hdr['DATE'] = (str(datetime.date.today()), 'Date this file was written')
        hdr['FILENAME'] = (filename, 'Name of this file')
        hdr['TELESCOP'] = ('HST', 'Telescope used to acquire data')
        hdr['INSTRUME'] = (self.instrument, 'Instrument used to acquire data')
        hdr.add_blank('', after='TELESCOP')
        hdr.add_blank('              / Instrument configuration information', before='INSTRUME')
        hdr['DETECTOR'] = (self.detector, 'Detector or channel used to acquire data')
        hdr['DISPERSR'] = (self.disperser, 'Identifier of disperser')
        hdr['CENWAVE'] = (self.cenwave, 'Central wavelength setting for disperser')
        hdr['APERTURE'] = (self.aperture, 'Identifier of entrance aperture')
        hdr['S_REGION'] = (self.s_region, 'Region footprint')
        hdr['OBSMODE'] = (self.obsmode, 'Instrument operating mode (ACCUM | TIME-TAG)')
        hdr['TARGNAME'] = self.targname[0]
        hdr.add_blank(after='OBSMODE')
        hdr.add_blank('              / Target Information', before='TARGNAME')
        hdr['RADESYS'] = ('ICRS ','World coordinate reference frame')
        hdr['TARG_RA'] =  (self.targ_ra,  '[deg] Target right ascension')
        hdr['TARG_DEC'] =  (self.targ_dec,  '[deg] Target declination')
        hdr['PROG_ID'] = (self.prog_id, 'Program identifier(s)')
        hdr.add_blank(after='TARG_DEC')
        hdr.add_blank('           / Provenance Information', before='PROG_ID')
        hdr['CAL_VER'] = (cal_ver, 'HLSP processing software version')
        hdr['HLSPID']  = ('ULLYSES', 'Acronym for this HLSP collection')
        hdr['HSLPNAME'] = 'Hubble UV Legacy Library of Young Stars as Essential Standards'
        hdr['HLSP_VER'] = ('v1.0','HLSP data release version identifier')
        hdr['LICENSE'] = ('CC BY 4.0', 'License for use of these data')
        hdr['LICENURL'] = ('https://creativecommons.org/licenses/by/4.0/', 'Data license URL')
        hdr['REFERENC'] = ('(ADS bibcode)', 'Bibliographic ID of primary paper')
        self.add_dataset_names(hdr)
        primary = fits.PrimaryHDU(header=hdr)

        # HLSP file is comprised of a list of HDUs, with only the first
        # one being used to store the spectrum. Remaining HDUs contain
        # the primary headers from each input spectrum. Their data sections
        # are empty. (this will likely be needed to populate the quicklook
        # tool reporting widgets)
        hdul = fits.HDUList([primary, table])

        for p_header in self.primary_headers:
            if type(p_header) == astropy.io.fits.header.Header:
                extension = fits.BinTableHDU(header=p_header)
                hdul.append(extension)

        hdul.writeto(filename, overwrite=overwrite)

    def add_dataset_names(self, hdr):
        nsets = len(self.datasets)
        for dataset in range(nsets):
            keystring = f'DATA{dataset+1:02d}'
            value = self.datasets[dataset]
            hdr[keystring] = value

class STISSegmentList(SegmentList):

    def get_gross_counts(self, segment):
       exptime = segment.exptime
       gross = segment.data['gross']
       return gross*exptime

<<<<<<< HEAD
    def create_output_wavelength_grid(self):
        min_wavelength = 10000.0
        max_wavelength = 0.0
        for segment in self.members:
            minwave = segment.data['wavelength'].min()
            maxwave = segment.data['wavelength'].max()
            if minwave < min_wavelength: min_wavelength = minwave
            if maxwave > max_wavelength: max_wavelength = maxwave
        self.min_wavelength = int(min_wavelength)
        self.max_wavelength = int(max_wavelength) + 1

        max_delta_wavelength = 0.0

        for segment in self.members:
            wavediffs = segment.data['wavelength'][1:] - segment.data['wavelength'][:-1]
            max_delta_wavelength = max(max_delta_wavelength, wavediffs.max())

        self.delta_wavelength = max_delta_wavelength

        wavegrid = np.arange(self.min_wavelength, self.max_wavelength, self.delta_wavelength)

        self.output_wavelength = wavegrid
        self.nelements = len(wavegrid)
        self.output_sumflux = np.zeros(self.nelements)
        self.output_sumweight = np.zeros(self.nelements)
        self.output_flux = np.zeros(self.nelements)
        self.output_errors = np.zeros(self.nelements)
        self.signal_to_noise = np.zeros(self.nelements)
        self.output_exptime = np.zeros(self.nelements)

        return wavegrid

=======
>>>>>>> acc17b96
class COSSegmentList(SegmentList):

    def get_gross_counts(self, segment):
        try:
            gross = segment.data['variance_counts'] + segment.data['variance_bkg'] + segment.data['variance_flat']
            return gross
        except KeyError:
            gross = segment.data['gcounts']
            return gross


class Segment:

    def __init__(self):
        self.data = None
        self.sdqflags = None
        self.exptime = None

def abut(product_short, product_long):
    """Abut the spectra in 2 products.  Assumes the first argument is the shorter
    wavelength.  If either product is None, just return the product that isn't None.
    """
    if product_short is not None and product_long is not None:
        transition_wavelength = find_transition_wavelength(product_short, product_long)
        # Spectra are overlapped
        if transition_wavelength is not None:
            short_indices = np.where(product_short.output_wavelength < transition_wavelength)
            transition_index_short = short_indices[0][-1]
            long_indices = np.where(product_long.output_wavelength > transition_wavelength)
            transition_index_long = long_indices[0][0]
        else:
            # No overlap
            transition_index_short = product_short.nelements
            transition_index_long = 0
        output_grating = product_short.grating + '-' + product_long.grating
        product_abutted = SegmentList(output_grating)
        nout = len(product_short.output_wavelength[:transition_index_short])
        nout = nout + len(product_long.output_wavelength[transition_index_long:])
        product_abutted.nelements = nout
        product_abutted.output_wavelength = np.zeros(nout)
        product_abutted.output_flux = np.zeros(nout)
        product_abutted.output_errors = np.zeros(nout)
        product_abutted.signal_to_noise = np.zeros(nout)
        product_abutted.output_exptime = np.zeros(nout)
        product_abutted.output_wavelength[:transition_index_short] = product_short.output_wavelength[:transition_index_short]
        product_abutted.output_wavelength[transition_index_short:] = product_long.output_wavelength[transition_index_long:]
        product_abutted.output_flux[:transition_index_short] = product_short.output_flux[:transition_index_short]
        product_abutted.output_flux[transition_index_short:] = product_long.output_flux[transition_index_long:]
        product_abutted.output_errors[:transition_index_short] = product_short.output_errors[:transition_index_short]
        product_abutted.output_errors[transition_index_short:] = product_long.output_errors[transition_index_long:]
        product_abutted.signal_to_noise[:transition_index_short] = product_short.signal_to_noise[:transition_index_short]
        product_abutted.signal_to_noise[transition_index_short:] = product_long.signal_to_noise[transition_index_long:]
        product_abutted.output_exptime[:transition_index_short] = product_short.output_exptime[:transition_index_short]
        product_abutted.output_exptime[transition_index_short:] = product_long.output_exptime[transition_index_long:]
        product_abutted.primary_headers = product_short.primary_headers + product_long.primary_headers
        product_abutted.grating = output_grating
        if product_short.instrument == product_long.instrument:
            product_abutted.instrument = product_short.instrument
        else:
            product_abutted.instrument = product_short.instrument + '-' + product_long.instrument
        target_matched = False
        for target_name in product_short.targname:
            if target_name in product_long.targname:
                product_abutted.target = target_name
                target_matched = True
                product_abutted.targname = [target_name]
        if not target_matched:
            product_abutted = None
            print(f'Trying to abut spectra from 2 different targets:')
            print(f'{product_short.target} and {product_long.target}')
    else:
        if product_short is not None:
            product_abutted = product_short
        elif product_long is not None:
            product_abutted = product_long
        else:
            product_abutted = None
    return product_abutted

def find_transition_wavelength(product_short, product_long):
    """Find the wavelength below which we use product_short and above
    which we use product_long.
    Initial implementation is to return the wavelength midway between the last good short wavelength and the first
    good long wavelength.  If there's no overlap, return None
    """

    goodshort = np.where(product_short.output_exptime > 0.)
    goodlong = np.where(product_long.output_exptime > 0.)
    last_good_short = product_short.output_wavelength[goodshort][-1]
    first_good_long = product_long.output_wavelength[goodlong][0]
    if last_good_short > first_good_long:
        return 0.5*(last_good_short + first_good_long)
    else:
        return None<|MERGE_RESOLUTION|>--- conflicted
+++ resolved
@@ -87,17 +87,6 @@
             if maxwave > max_wavelength: max_wavelength = maxwave
         self.min_wavelength = int(min_wavelength)
         self.max_wavelength = int(max_wavelength) + 1
-<<<<<<< HEAD
-
-        deltasum = 0.0
-
-        for segment in self.members:
-            wavediffs = segment.data['wavelength'][1:] - segment.data['wavelength'][:-1]
-            deltasum += wavediffs.mean()
-
-        self.delta_wavelength = deltasum / len(self.members)
-
-=======
     
         max_delta_wavelength = 0.0
     
@@ -107,7 +96,6 @@
     
         self.delta_wavelength = max_delta_wavelength
     
->>>>>>> acc17b96
         wavegrid = np.arange(self.min_wavelength, self.max_wavelength, self.delta_wavelength)
 
         self.output_wavelength = wavegrid
@@ -237,41 +225,6 @@
        gross = segment.data['gross']
        return gross*exptime
 
-<<<<<<< HEAD
-    def create_output_wavelength_grid(self):
-        min_wavelength = 10000.0
-        max_wavelength = 0.0
-        for segment in self.members:
-            minwave = segment.data['wavelength'].min()
-            maxwave = segment.data['wavelength'].max()
-            if minwave < min_wavelength: min_wavelength = minwave
-            if maxwave > max_wavelength: max_wavelength = maxwave
-        self.min_wavelength = int(min_wavelength)
-        self.max_wavelength = int(max_wavelength) + 1
-
-        max_delta_wavelength = 0.0
-
-        for segment in self.members:
-            wavediffs = segment.data['wavelength'][1:] - segment.data['wavelength'][:-1]
-            max_delta_wavelength = max(max_delta_wavelength, wavediffs.max())
-
-        self.delta_wavelength = max_delta_wavelength
-
-        wavegrid = np.arange(self.min_wavelength, self.max_wavelength, self.delta_wavelength)
-
-        self.output_wavelength = wavegrid
-        self.nelements = len(wavegrid)
-        self.output_sumflux = np.zeros(self.nelements)
-        self.output_sumweight = np.zeros(self.nelements)
-        self.output_flux = np.zeros(self.nelements)
-        self.output_errors = np.zeros(self.nelements)
-        self.signal_to_noise = np.zeros(self.nelements)
-        self.output_exptime = np.zeros(self.nelements)
-
-        return wavegrid
-
-=======
->>>>>>> acc17b96
 class COSSegmentList(SegmentList):
 
     def get_gross_counts(self, segment):
