--- conflicted
+++ resolved
@@ -45,12 +45,8 @@
         self.datasets = []
         self.level0 = False
 
-<<<<<<< HEAD
-        x1dfiles = glob.glob(os.path.join(path, '*_x1d.fits'))
         vofiles = glob.glob(os.path.join(path, '*_vo.fits'))
-=======
         x1dfiles = glob.glob(os.path.join(path, '*_x1d.fits')) + glob.glob(os.path.join(path, '*_sx1.fits'))
->>>>>>> 86205191
 
         gratinglist = []
 
@@ -183,11 +179,6 @@
         pass
 
     def coadd(self):
-<<<<<<< HEAD
-=======
-        # self.target = self.ull_targname()
-        # self.targ_ra, self.targ_dec = self.ull_coords()
->>>>>>> 86205191
         
         for segment in self.members:
             goodpixels = np.where((segment.data['dq'] & segment.sdqflags) == 0)
