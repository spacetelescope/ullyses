--- conflicted
+++ resolved
@@ -2,24 +2,15 @@
 import glob
 import os
 import argparse
-<<<<<<< HEAD
-from ullyses_utils.fuse_target_info import FILESTOEDIT, FUSE_TARGS
-=======
 
 from ullyses_utils.parse_csv import parse_aliases
->>>>>>> 58448e23
+from ullyses_utils.fuse_target_info import FILESTOEDIT, FUSE_TARGS
 from fuse_add_dq import add_dq_col
-
 
 """
 This script is used to flag bad wavelength regions
 in FUSE data. The bad regions for each target are
-<<<<<<< HEAD
 listed in fuse_target_info.py in ullyses-utils.
-=======
-listed in TARGS_TO_FLAG.
-
->>>>>>> 58448e23
 
 Inputs:
     indir: (str) Path to input directory
@@ -28,229 +19,14 @@
 """
 
 
-<<<<<<< HEAD
+
+
 def flag_data(indir, outdir):
     """
     This code steps through the targets and flags
     the DQs appropriately
-=======
-# TARGS_TO_FLAG lists FUSE targets that require custom flagging
-# DQ=1 (Worm)
-# DQ=2 (Poor photometric quality)
-TARGS_TO_FLAG = {
-    # DR2 targets below
-    "AV232": {"minwl": [1141], "maxwl": [-1], "dq": [1]},
-    "AV15": {"minwl": [1179.9], "maxwl": [-1], "dq": [1]},
-    "AV16": {"minwl": [1076], "maxwl": [1090], "dq": [2]},
-    "SK-69D104": {"minwl": [1079, 992], "maxwl": [1090, 998], "dq": [2, 2]},
-    "AV18": {"minwl": [1179.9], "maxwl": [-1], "dq": [1]},
-    "LMCX-4": {"minwl": [1179.9], "maxwl": [-1], "dq": [1]},
-    "N11-ELS-013": {"minwl": [0, 1082], "maxwl": [999, 1094], "dq": [2, 2]},
-    "AV321": {"minwl": [1179.9], "maxwl": [-1], "dq": [1]},
-    "SK-70D79": {"minwl": [1136], "maxwl": [1164], "dq": [1]},
-    "AV69": {"minwl": [1179.9], "maxwl": [-1], "dq": [1]},
-    "SK-67D211": {"minwl": [1179.9], "maxwl": [-1], "dq": [1]},
-    "SK-68D135": {"minwl": [1150], "maxwl": [-1], "dq": [1]},
-    "AV47": {"minwl": [1179.9], "maxwl": [-1], "dq": [1]},
-    "SK-69D191": {"minwl": [1179.9], "maxwl": [-1], "dq": [1]},
-    "NGC346-ELS-07": {"minwl": [0, 1082.5], "maxwl": [987.5, 1094.2], "dq": [2, 2]},
-    "AV332": {"minwl": [0, 1082.5], "maxwl": [987.6, 1094.2], "dq": [2, 2]},
-    "SK-67D101": {"minwl": [1179.9], "maxwl": [-1], "dq": [1]},
-    "SK-70D115": {"minwl": [1179.9], "maxwl": [-1], "dq": [1]},
-    "SK-71D46": {"minwl": [0, 1079.5], "maxwl": [998, 1094.5], "dq": [2, 2]},
-    "AV362": {"minwl": [1080], "maxwl": [1090], "dq": [2]},
-    "SK-71D41": {"minwl": [0, 1079.6], "maxwl": [992, 1094.6], "dq": [2, 2]},
-    "SK-67D20": {"minwl": [1179.9], "maxwl": [-1], "dq": [1]},
-    "SK-67D22": {"minwl": [1179.9], "maxwl": [-1], "dq": [1]},
-    "AV75": {"minwl": [1179.9], "maxwl": [-1], "dq": [1]},
-    "SK-67D111": {"minwl": [1179.9], "maxwl": [-1], "dq": [1]},
-    "SK-67D108": {"minwl": [1179.9], "maxwl": [-1], "dq": [1]},
-    "NGC346-ELS-26": {"minwl": [0, 1080], "maxwl": [1000, 1094], "dq": [2, 2]},
-    "SK-67D106": {"minwl": [0, 1079.5], "maxwl": [998.5, 1090.5], "dq": [2, 2]},
-    "SK-67D168": {"minwl": [1089.5], "maxwl": [1094.5], "dq": [2]},
-    "SK-67D107": {"minwl": [0, 1179.9], "maxwl": [992, -1], "dq": [2, 1]},
-    "SK-67D105": {"minwl": [1179.9], "maxwl": [-1], "dq": [1]},
-    "AV210": {"minwl": [1150], "maxwl": [1170], "dq": [1]},
-    "N11-ELS-018": {"minwl": [0, 1090], "maxwl": [990, 1094.5], "dq": [2, 2]},
-    "SK-69D279": {"minwl": [1080, 1180], "maxwl": [1090, -1], "dq": [2, 1]},
-    # DR3 targets below
-    "2DFS-999": {"minwl": [0], "maxwl": [1000], "dq": [2]},
-    "AV26": {"minwl": [1150], "maxwl": [-1], "dq": [1]},
-    # DR4 targets below
-    "AV96": {"minwl": [1147], "maxwl": [1188], "dq": [1]},
-    "SK-70D32": {"minwl": [0, 1082.5], "maxwl": [992, 1087.2], "dq": [2, 2]}
-}
-
-# For completeness, this is a list of all ULLYSES targets that
-# have FUSE data, but data were not used due to data quality issues.
-# It may be possible to address these issues in the future.
-BAD_FUSE = [
-    'AV83',
-    'PGMW3120',
-    'LH114-7',
-    'AV235',
-    'AV476',
-    'NGC346-MPG-368',
-    'AV388',
-    'AV267',
-    'AV22',
-    'NGC346-MPG-355',
-    'BAT99-105',
-    'AV287',
-    'SK-69D220',
-    'NGC346-MPG-342',
-    'MOA-J010321.3-720538',
-    'NGC2004-ELS-26',
-    'BI272',
-    'NGC346-MPG-435',
-    'SK-68D16']
-
-# List of all FUSE targets by DR. Commented lines are targets that had serious
-# data quality issues and were not included in the DR.
-FUSE_TARGS = {
-    "DR2": [
-        'AV207',
-        'SK-71D19',
-        # 'AV83',
-        # 'PGMW3120',
-        'AV393',
-        # 'LH114-7',
-        'AV321',
-        'AV47',
-        'AV16',
-        'SK-67D168',
-        'AV80',
-        'SK-67D191',
-        'AV377',
-        'AV242',
-        'AV423',
-        'SK-68D135',
-        'AV304',
-        'AV372',
-        'SK-67D105',
-        # 'AV235',
-        'SK-70D115',
-        'LMCX-4',
-        'SK-67D5',
-        'SK-67D14',
-        'AV446',
-        'AV232',
-        'N11-ELS-013',
-        'AV479',
-        'SK-69D50',
-        # 'AV476',
-        'SK-68D140',
-        'AV266',
-        'AV440',
-        'SK-67D2',
-        'SK-65D22',
-        'SK-71D46',
-        'SK-67D108',
-        'AV229',
-        'NGC346-ELS-07',
-        # 'NGC346-MPG-368',
-        'SK-67D101',
-        'SK-67D107',
-        'AV243',
-        'SK-67D22',
-        # 'AV388',
-        'AV210',
-        'SK-67D20',
-        'SK-69D104',
-        'VFTS72',
-        'AV175',
-        'AV95',
-        'SK-71D41',
-        'SK-71D50',
-        'SK-69D191',
-        'AV362',
-        'SK-68D73',
-        'AV69',
-        'NGC346-ELS-43',
-        'SK-65D47',
-        'SK-69D279',
-        'BI237',
-        'SK191',
-        'AV70',
-        'SK-67D211',
-        'AV6',
-        'SK-68D15',
-        'AV15',
-        'AV187',
-        'SK-68D52',
-        'SK-70D79',
-        'SK-67D106',
-        'BI173',
-        'SK-68D26',
-        'BI184',
-        'SK-66D35',
-        'AV104',
-        'SK-67D111',
-        # 'AV267',
-        'NGC346-ELS-26',
-        'AV215',
-        'AV488',
-        # 'AV22',
-        # 'NGC346-MPG-355',
-        'SK-68D155',
-        'N11-ELS-018',
-        'AV456',
-        # 'BAT99-105',
-        'AV332',
-        'AV75',
-        'AV327',
-        'AV18'],
-    "DR3": [
-        'AV490',
-        'SK-67D166',
-        # 'AV287',
-        'SK-66D51',
-        'HD38029',
-        'SK-70D60',  # This data was good, there was no accompanying HST data for DR3
-        'SK-69D175',
-        # 'SK-69D220',
-        'SK-67D167',
-        '2DFS-999',
-        'AV26',
-        'SK-69D246',
-        'AV216',
-        'SK188',
-        # 'NGC346-MPG-342',
-        # 'MOA-J010321.3-720538',
-        # 'NGC2004-ELS-26',
-        'AV177',
-        'SK-66D172',
-        'SK190',
-        'SK-67D104',
-        'SK-68D129',
-        # 'BI272',
-        'HV5622',
-        # 'NGC346-MPG-435',
-        # 'SK-68D16',
-        'SK-67D118'],
-
-    "DR4": [
-        "AV220",
-        "AV472",
-        "AV261",
-        "AV264",  # This data was good, but there was no accompanying HST data in DR4
-        "AV96",  # This data was good, but there was no accompanying HST data in DR4
-        "HD269927C",  # This data was good, but there was no accompanying HST data in DR4
-        "SK-65D55",  # This data was good, but there was no accompanying HST data in DR4
-        # "SK-66D171", # This data was good, but there was no accompanying HST data in DR4
-        "SK-69D43",  # This data was good, but there was no accompanying HST data in DR4
-        # "SK-70D32", # This data was good, but there was no accompanying HST data in DR4
-        "SK-71D21",
-        "SK-71D8",  # This data was good, but there was no accompanying HST data in DR4
-        "AV170",
-        "AV85",  # This data was good, but there was no accompanying HST data in DR4
-        "SK-67D266",
-        "SK-68D41"  # This data was good, but there was no accompanying HST data in DR4
-        ],
->>>>>>> 58448e23
 
 
-<<<<<<< HEAD
     :param indir:
     :param outdir:
     :return:
@@ -281,6 +57,30 @@
             add_dq_col(vofile, outfile, [], [], [], overwrite=True)
     print("Flagged VO files")
 
+    fuse_targname = fits.getval(vofile, "targname")
+    aliases = parse_aliases()
+    alias_mask = aliases.apply(lambda row: row.astype(str).str.fullmatch(re.escape(targ.upper())).any(), axis=1)
+    if set(alias_mask) != {False}:
+        ull_targname = aliases[alias_mask]["ULL_MAST_name"].values[0]
+    else:
+        raise KeyError(f"FUSE target {fuse_targname} not found in ULLYSES alias list")
+
+    vofilename = os.path.basename(vofile)
+    outfilename = "dqscreened_" + vofilename
+    outfile = os.path.join(outdir, outfilename)
+    if os.path.exists(outfile) and overwrite is True:
+        os.remove(outfile)
+    elif os.path.exists(outfile) and overwrite is False:
+        print(f"Skipping {vofile}, output already exists and overwrite is False")
+        return outfile
+
+    targstoedit = list(TARGS_TO_FLAG.keys())
+    if ull_targname in targstoedit:
+        pars = TARGS_TO_FLAG[targ]
+        add_dq_col(vofile, outfile, pars["minwl"], pars["maxwl"], pars["dq"], overwrite=overwrite)
+    else:
+        print(f"No bad regions in {vofile}, but still adding DQ array")
+        add_dq_col(vofile, outfile, [], [], [], overwrite=True)
 
 def copy_data(outdir, copydir):
     """
@@ -311,40 +111,6 @@
     :return: None
     """
 
-=======
-def flag_file(vofile, outdir, overwrite=False):
-    if "dqscreened_" in vofile:
-        print(f"Input file {vofile} is already flagged, skipping")
-        return vofile
-
-    fuse_targname = fits.getval(vofile, "targname")
-    aliases = parse_aliases()
-    alias_mask = aliases.apply(lambda row: row.astype(str).str.fullmatch(re.escape(targ.upper())).any(), axis=1)
-    if set(alias_mask) != {False}:
-        ull_targname = aliases[alias_mask]["ULL_MAST_name"].values[0]
-    else:
-        raise KeyError(f"FUSE target {fuse_targname} not found in ULLYSES alias list")
-        
-    vofilename = os.path.basename(vofile)
-    outfilename = "dqscreened_" + vofilename
-    outfile = os.path.join(outdir, outfilename)
-    if os.path.exists(outfile) and overwrite is True:
-        os.remove(outfile)
-    elif os.path.exists(outfile) and overwrite is False:
-        print(f"Skipping {vofile}, output already exists and overwrite is False")
-        return outfile
-    
-    targstoedit = list(TARGS_TO_FLAG.keys())
-    if ull_targname in targstoedit:
-        pars = TARGS_TO_FLAG[targ]
-        add_dq_col(vofile, outfile, pars["minwl"], pars["maxwl"], pars["dq"], overwrite=overwrite)
-    else:
-        print(f"No bad regions in {vofile}, but still adding DQ array")
-        add_dq_col(vofile, outfile, [], [], [], overwrite=True)
-
-
-def main(indir, outdir):
->>>>>>> 58448e23
     flag_data(indir, outdir)
 
 
