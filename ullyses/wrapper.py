--- conflicted
+++ resolved
@@ -51,20 +51,6 @@
                 if obsmode not in uniqmodes:
                     uniqmodes.append(obsmode)
                 f1.close()
-<<<<<<< HEAD
-
-         if vofiles:
-            if len(vofiles != 1):
-                 print("More than 1 FUSE data file, aborting")
-             else:
-                 for myfile in vofiles:
-                     f1 = fits.open(myfile)
-                     prihdr = f1[0].header
-                     obsmode = ('FUSE', 'FUSE')
-                     uniqmodes.append(obsmode)
-                     f1.close()
-
-=======
         if vofiles:
             if len(vofiles != 1):
                 print("More than 1 FUSE data file, aborting")
@@ -75,7 +61,7 @@
                     obsmode = ('FUSE', 'FUSE')
                     uniqmodes.append(obsmode)
                     f1.close()
->>>>>>> a870438b
+              
         if not uniqmodes:
             print(f'No data to coadd for {dirname}.')
             continue
@@ -92,10 +78,7 @@
         products['cos_m'] = None
         products['stis_m'] = None
         products['stis_h'] = None
-<<<<<<< HEAD
         products['all_hst'] = None
-=======
->>>>>>> a870438b
         products['fuse'] = None
         products['all'] = None
 
@@ -108,10 +91,7 @@
                 prod = STISSegmentList(grating, path=root)
             elif instrument == 'FUSE':
                 prod = FUSESegmentList(grating, path=root)
-<<<<<<< HEAD
                 products['fuse'] = prod
-=======
->>>>>>> a870438b
             else:
                 print(f'Unknown mode [{instrument}, {grating}]')
 
