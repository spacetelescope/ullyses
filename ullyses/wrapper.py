import argparse
import os
import glob
import numpy as np

from astropy.io import fits

from coadd import COSSegmentList, STISSegmentList
<<<<<<< HEAD
=======
from coadd import abut
>>>>>>> 05f507e7

version = 'v0.1'

'''
This wrapper goes through each target folder in the ullyses data directory and find
the data and which gratings are present. This info is then fed into coadd.py.
'''


def main(indir, outdir):

    for root, dirs, files in os.walk(indir, topdown=False):

        print(root)
        targetname = root.split('/')[-1]
        print(f"   {targetname}")

        # collect the gratings that we will loop through
        # coadd.py will find the correct files itself,
        # but we need to know which gratings are present
        uniqmodes = []

        for myfile in glob.glob(os.path.join(root, '*_x1d.fits')):
            f1 = fits.open(myfile)
            prihdr = f1[0].header
            obsmode = (prihdr['INSTRUME'], prihdr['OPT_ELEM'])
            if obsmode not in uniqmodes:
                uniqmodes.append(obsmode)

        if not uniqmodes:
            print(f'No data to coadd for {targetname}.')
            continue

<<<<<<< HEAD
        for instrument, grating in uniqmodes:
            products = {}
            products['g130m'] = None
            products['g160m'] = None
            products['g185m'] = None
            products['e140m'] = None
            products['e230m'] = None
            products['e140h'] = None
            products['e230h'] = None
            products['cos_uv_m'] = None
=======
        products = {}
        products['G130M'] = None
        products['G160M'] = None
        products['G185M'] = None
        products['E140M'] = None
        products['E230M'] = None
        products['E140H'] = None
        products['E230H'] = None
        products['cos_uv_m'] = None

        for instrument, grating in uniqmodes:
>>>>>>> 05f507e7
            # this instantiates the class
            if instrument == 'COS':
                prod = COSSegmentList(grating, path=root)
            elif instrument == 'STIS':
                prod = STISSegmentList(grating, path=root)
            else:
                print(f'Unknown mode [{instrument}, {grating}]')

            # these two calls perform the main functions
            if len(prod.members) > 0:
                prod.create_output_wavelength_grid()
                prod.coadd()
                prod.target = targetname.lower()
                # this writes the output file
                if not os.path.exists(outdir):
                    os.mkdir(outdir)
                outname = create_output_file_name(prod)
                outname = outdir + '/' + outname
                prod.write(outname)
                print(f"   Wrote {outname}")
                products[grating] = prod
            else:
                print(f"No valid data for grating {grating}")
            products[grating] = prod

        # Create Level 3 products by abutting level 2 products
#            products['cos_uv_m'] = coadd.abut(products['g130m'], products['g160m'])
#            products['cos_m'] = coadd.abut(products['cos_m'], products['g185m'])
#            products['stis_m'] = coadd.abut(products['e140m'], products['e230m'])
#            products['stis_h'] = coadd.abut(products['e140h'], products['e230h'])


        # Create Level 3 products by abutting level 2 products
        products['cos_uv_m'] = abut(products['G130M'], products['G160M'])
        if products['G130M'] is not None and products['G160M'] is not None:
            filename = create_output_file_name(products['cos_uv_m'])
            filename = outdir + '/' + filename
            products['cos_uv_m'].write(filename)
            print(f"   Wrote {filename}")
        if products['G185M'] is not None:
            products['cos_m'] = abut(products['cos_uv_m'], products['G185M'])
            if products['cos_m'] is not None:
                filename = create_output_file_name(products['cos_m'])
                filename = outdir + '/' + filename
                products['cos_m'].write(filename)
                print(f"   Wrote {filename}")
        if products['E140M'] is not None and products['E230M'] is not None:
            products['stis_m'] = abut(products['E140M'], products['E230M'])
            if products['stis_m'] is not None:
                filename = create_output_file_name(products['stis_m'])
                filename = outdir + '/' + filename
                products['stis_m'].write(filename)
                print(f"   Wrote {filename}")
        if products['E140H'] is not None and products['E230H'] is not None:
            products['stis_h'] = abut(products['E140H'], products['E230H'])
            if products['stis_h'] is not None:
                filename = create_output_file_name(products['stis_h'])
                filename = outdir + '/' + filename
                products['stis_h'].write(filename)
                print(f"   Wrote {filename}")


def create_output_file_name(prod):
    instrument = prod.instrument.lower()
    grating = prod.grating.lower()
    target = prod.target.lower()
    name = "hlsp_ullyses_hst_{}_{}_{}_{}_cspec.fits".format(instrument, target, grating, version)
    return name

if __name__ == '__main__':
    parser = argparse.ArgumentParser()
    parser.add_argument("-i", "--indir", default="/astro/ullyses/ULLYSES_DATA/",
                        help="Directory(ies) with data to combine")
    parser.add_argument("-o", "--outdir", default=".",
                        help="Directory for output HLSPs")
    args = parser.parse_args()

    main(args.indir, args.outdir)<|MERGE_RESOLUTION|>--- conflicted
+++ resolved
@@ -6,10 +6,7 @@
 from astropy.io import fits
 
 from coadd import COSSegmentList, STISSegmentList
-<<<<<<< HEAD
-=======
 from coadd import abut
->>>>>>> 05f507e7
 
 version = 'v0.1'
 
@@ -43,18 +40,6 @@
             print(f'No data to coadd for {targetname}.')
             continue
 
-<<<<<<< HEAD
-        for instrument, grating in uniqmodes:
-            products = {}
-            products['g130m'] = None
-            products['g160m'] = None
-            products['g185m'] = None
-            products['e140m'] = None
-            products['e230m'] = None
-            products['e140h'] = None
-            products['e230h'] = None
-            products['cos_uv_m'] = None
-=======
         products = {}
         products['G130M'] = None
         products['G160M'] = None
@@ -66,7 +51,6 @@
         products['cos_uv_m'] = None
 
         for instrument, grating in uniqmodes:
->>>>>>> 05f507e7
             # this instantiates the class
             if instrument == 'COS':
                 prod = COSSegmentList(grating, path=root)
