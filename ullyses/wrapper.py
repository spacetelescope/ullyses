import argparse
import os
import glob
import numpy as np

from astropy.io import fits

from coadd import COSSegmentList, STISSegmentList, FUSESegmentList
from coadd import abut

default_version = 'dr2'
PROD_DIR = "/astro/ullyses/ULLYSES_HLSP"

'''
This wrapper goes through each target folder in the ullyses data directory and find
the data and which gratings are present. This info is then fed into coadd.py.
'''


def main(indir, outdir, version=default_version, clobber=False):
    outdir_inplace = False
    if outdir is None:
        outdir_inplace = True
    for root, dirs, files in os.walk(indir, topdown=False):
        # Given a dir structure as follow, setting depth=2 ensure subdir/ will not be read
        # ULLYSES_DATA/
        # |___targ1/
        #     |___subdir/
        # 
        depth = 2
        if root[len(indir):].count(os.sep) >= depth:
            continue 
        
        print(root)
        dirname = root.split('/')[-1]
        print(f"   {dirname}")

        # collect the gratings that we will loop through
        # coadd.py will find the correct files itself,
        # but we need to know which gratings are present
        uniqmodes = []

<<<<<<< HEAD
        x1dfiles = glob.glob(os.path.join(root, '*_x1d.fits'))
        vofiles = glob.glob(os.path.join(root, '*_vo.fits'))

        if x1dfiles:
            for myfile in x1dfiles:
                f1 = fits.open(myfile)
                prihdr = f1[0].header
                obsmode = (prihdr['INSTRUME'], prihdr['OPT_ELEM'])
                if obsmode not in uniqmodes:
                    uniqmodes.append(obsmode)
                f1.close()
        if vofiles:
            if len(vofiles) != 1:
                print("More than 1 FUSE data file, aborting")
            else:
                for myfile in vofiles:
                    f1 = fits.open(myfile)
                    prihdr = f1[0].header
                    obsmode = ('FUSE', 'FUSE')
                    uniqmodes.append(obsmode)
                    f1.close()
              
=======
        spec1d = glob.glob(os.path.join(root, '*_x1d.fits')) + glob.glob(os.path.join(root, '*_sx1.fits'))
        for myfile in spec1d:
            f1 = fits.open(myfile)
            prihdr = f1[0].header
            obsmode = (prihdr['INSTRUME'], prihdr['OPT_ELEM'])
            if obsmode not in uniqmodes:
                uniqmodes.append(obsmode)

>>>>>>> 86205191
        if not uniqmodes:
            print(f'No data to coadd for {dirname}.')
            continue

        products = {}
        products['G130M'] = None
        products['G160M'] = None
        products['G185M'] = None
        products['E140M'] = None
        products['E230M'] = None
        products['E140H'] = None
        products['E230H'] = None
        products['cos_fuv_m'] = None
        products['cos_m'] = None
        products['stis_m'] = None
        products['stis_h'] = None
        products['all_hst'] = None
        products['fuse'] = None
        products['all'] = None

        level = 2
        for instrument, grating in uniqmodes:
            # this instantiates the class
            if instrument == 'COS':
                prod = COSSegmentList(grating, path=root)
            elif instrument == 'STIS':
                prod = STISSegmentList(grating, path=root)
            elif instrument == 'FUSE':
                prod = FUSESegmentList(grating, path=root)
                products['fuse'] = prod
            else:
                print(f'Unknown mode [{instrument}, {grating}]')
                continue

            prod.target = prod.ull_targname()
            prod.targ_ra, prod.targ_dec = prod.ull_coords()

            # these two calls perform the main functions
            if len(prod.members) > 0:
                prod.create_output_wavelength_grid()
                prod.coadd()
                # this writes the output file
                # If making HLSPs for a DR, put them in the official folder
                prod.target = prod.ull_targname()
                prod.targ_ra, prod.targ_dec = prod.ull_coords()
                target = prod.target.lower()
                if outdir_inplace is True:
                    outdir = os.path.join(PROD_DIR, target, version)
                if not os.path.exists(outdir):
                    os.makedirs(outdir)
                outname = create_output_file_name(prod, version, level=level)
                outname = os.path.join(outdir, outname)
                prod.write(outname, clobber, level=level, version=version)
                print(f"   Wrote {outname}")
                products[grating] = prod
            if prod.level0 is True:
                prod.create_output_wavelength_grid()
                prod.coadd()
                # this writes the output file
                # If making HLSPs for a DR, put them in the official folder
                target = prod.target.lower()
                if outdir_inplace is True:
                    outdir = os.path.join(PROD_DIR, target, version)
                if not os.path.exists(outdir):
                    os.makedirs(outdir)
                outname = create_output_file_name(prod, version, level=0)
                outname = os.path.join(outdir, outname)
                prod.write(outname, clobber, level=0, version=version)
                print(f"   Wrote {outname}")
                products[grating] = prod
            else:
                print(f"No valid data for grating {grating}")
            products[grating] = prod

        # Create Level 3 products by abutting level 2 products
#            products['cos_fuv_m'] = coadd.abut(products['g130m'], products['g160m'])
#            products['cos_m'] = coadd.abut(products['cos_m'], products['g185m'])
#            products['stis_m'] = coadd.abut(products['e140m'], products['e230m'])
#            products['stis_h'] = coadd.abut(products['e140h'], products['e230h'])

        # Create Level 3 products by abutting level 2 products
        level = 3
        if products['G130M'] is not None and products['G160M'] is not None:
            products['cos_fuv_m'] = abut(products['G130M'], products['G160M'])
            filename = create_output_file_name(products['cos_fuv_m'], version, level=level)
            filename = os.path.join(outdir, filename)
            products['cos_fuv_m'].write(filename, clobber, level=level, version=version)
            print(f"   Wrote {filename}")
        elif products['G130M'] is not None:
            products['cos_fuv_m'] = products['G130M']
        elif products['G160M'] is not None:
            products['cos_fuv_m'] = products['G160M']

        if products['cos_fuv_m'] is not None and products['G185M'] is not None:
            products['cos_m'] = abut(products['cos_fuv_m'], products['G185M'])
            if products['cos_m'] is not None:
                filename = create_output_file_name(products['cos_m'], version, level=level)
                filename = os.path.join(outdir, filename)
                products['cos_m'].write(filename, clobber, level=level, version=version)
                print(f"   Wrote {filename}")
        elif products['cos_fuv_m'] is not None:
            products['cos_m'] = products['cos_fuv_m']
        elif products['G185M'] is not None:
            products['cos_m'] = products['G185M']
        
        if products['E140M'] is not None and products['E230M'] is not None:
            products['stis_m'] = abut(products['E140M'], products['E230M'])
            if products['stis_m'] is not None:
                filename = create_output_file_name(products['stis_m'], version, level=level)
                filename = os.path.join(outdir, filename)
                products['stis_m'].write(filename, clobber, level=level, version=version)
                print(f"   Wrote {filename}")
        elif products['E140M'] is not None:
            products['stis_m'] = products['E140M']
        elif products['E230M'] is not None:
            products['stis_m'] = products['E230M']
        
        if products['E140H'] is not None and products['E230H'] is not None:
            products['stis_h'] = abut(products['E140H'], products['E230H'])
            if products['stis_h'] is not None:
                filename = create_output_file_name(products['stis_h'], version, level=level)
                filename = os.path.join(outdir, filename)
                products['stis_h'].write(filename, clobber, level=level, version=version)
                print(f"   Wrote {filename}")
        elif products['E140H'] is not None:
            products['stis_h'] = products['E140H']
        elif products['E230H'] is not None:
            products['stis_h'] = products['E230H']

        if products['fuse'] is not None:
            filename = create_output_file_name(products['fuse'], version, level=level)
            products['fuse'].write(filename, clobber, level=level, version=version)

        level = 4

        if products['cos_m'] is not None and products['stis_m'] is not None:
            products['all_hst'] = abut(products['cos_m'], products['stis_m'])
        elif products['cos_m'] is not None and products['stis_h'] is not None:
            products['all_hst'] = abut(products['cos_m'], products['stis_h'])
        # Want to use medium res STIS if available
        elif products['stis_m'] is not None and products['fuse'] is not None:
            products['all_hst'] = products['stis_m']
        # If no medium res STIS, use E140H 
        elif products['E140H'] is not None and products['fuse'] is not None:
            products['all_hst'] = products['stis_h']

        if products['all_hst'] is not None and products['fuse'] is not None:
            products['all'] = abut(products['fuse'], products['all_hst'])
            filename = create_output_file_name(products['all'], version, level=level)
            filename = os.path.join(outdir, filename)
            products['all'].write(filename, clobber, level=level, version=version)
            print(f"   Wrote {filename}")
        elif products['all_hst'] is not None:
            filename = create_output_file_name(products['all_hst'], version, level=level)
            filename = os.path.join(outdir, filename)
            products['all_hst'].write(filename, clobber, level=level, version=version)
            print(f"   Wrote {filename}")


def create_output_file_name(prod, version=default_version, level=3):
    instrument = prod.instrument.lower()   # will be either cos, stis, or fuse. If abbuted can be cos-stis or cos-stis-fuse
    grating = prod.grating.lower()
    target = prod.target.lower()
    version = version.lower()
<<<<<<< HEAD
    aperture = prod.aperture.lower()

=======
    if level == 0:
        suffix = "spec"
>>>>>>> 86205191
    if level == 1:
        suffix = "mspec"
        tel = 'hst'
    elif level == 3 or level == 2:
        if instrument == 'fuse':
            tel = 'fuse'
            instrument = 'fuv'   # "fuv" is the "instrument" equivalent for fuse
            grating = aperture   # the grating for fuse data is set to "fuse" to change to use aperture
            suffix = 'cspec'
        else:
            tel= 'hst'
            suffix = "cspec"
    elif level == 4:
        suffix = "sed"
        grating = "uv"
        if 'fuse' in instrument:
            tel = 'hst-fuse'
        else:
            tel = 'hst'

    # Need to add logic for uv-opt here
    name = f"hlsp_ullyses_{tel}_{instrument}_{target}_{grating}_{version}_{suffix}.fits"
    return name


if __name__ == '__main__':
    parser = argparse.ArgumentParser()
    parser.add_argument("-i", "--indir", default="/astro/ullyses/all_vetted_data/",
                        help="Directory(ies) with data to combine")
    parser.add_argument("-o", "--outdir", default=None,
                        help="Directory for output HLSPs")
    parser.add_argument("-v", "--version", default=default_version, 
                        help="Version number of the HLSP")
    parser.add_argument("-c", "--clobber", default=False,
                        action="store_true",
                        help="If True, overwrite existing products")
    args = parser.parse_args()

    main(args.indir, args.outdir, args.version, args.clobber)<|MERGE_RESOLUTION|>--- conflicted
+++ resolved
@@ -40,39 +40,23 @@
         # but we need to know which gratings are present
         uniqmodes = []
 
-<<<<<<< HEAD
-        x1dfiles = glob.glob(os.path.join(root, '*_x1d.fits'))
+        spec1d = glob.glob(os.path.join(root, '*_x1d.fits')) + glob.glob(os.path.join(root, '*_sx1.fits'))
         vofiles = glob.glob(os.path.join(root, '*_vo.fits'))
-
-        if x1dfiles:
-            for myfile in x1dfiles:
-                f1 = fits.open(myfile)
-                prihdr = f1[0].header
-                obsmode = (prihdr['INSTRUME'], prihdr['OPT_ELEM'])
-                if obsmode not in uniqmodes:
-                    uniqmodes.append(obsmode)
-                f1.close()
-        if vofiles:
-            if len(vofiles) != 1:
-                print("More than 1 FUSE data file, aborting")
-            else:
-                for myfile in vofiles:
-                    f1 = fits.open(myfile)
-                    prihdr = f1[0].header
-                    obsmode = ('FUSE', 'FUSE')
-                    uniqmodes.append(obsmode)
-                    f1.close()
-              
-=======
-        spec1d = glob.glob(os.path.join(root, '*_x1d.fits')) + glob.glob(os.path.join(root, '*_sx1.fits'))
         for myfile in spec1d:
             f1 = fits.open(myfile)
             prihdr = f1[0].header
             obsmode = (prihdr['INSTRUME'], prihdr['OPT_ELEM'])
             if obsmode not in uniqmodes:
                 uniqmodes.append(obsmode)
-
->>>>>>> 86205191
+            f1.close()
+
+        if vofiles:
+            if len(vofiles) != 1:
+                print("More than 1 FUSE data file, aborting")
+            else:
+                obsmode = ('FUSE', 'FUSE')
+                uniqmodes.append(obsmode)
+
         if not uniqmodes:
             print(f'No data to coadd for {dirname}.')
             continue
@@ -237,13 +221,8 @@
     grating = prod.grating.lower()
     target = prod.target.lower()
     version = version.lower()
-<<<<<<< HEAD
-    aperture = prod.aperture.lower()
-
-=======
     if level == 0:
         suffix = "spec"
->>>>>>> 86205191
     if level == 1:
         suffix = "mspec"
         tel = 'hst'
