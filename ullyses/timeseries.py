--- conflicted
+++ resolved
@@ -703,13 +703,8 @@
     parser = argparse.ArgumentParser()
     parser.add_argument("-i", "--indir", default=".",
                         help="Path to input directory with either default x1d files or split x1d files")
-<<<<<<< HEAD
     parser.add_argument("-g", "--grating", 
                         help="Grating to process")
-=======
-    parser.add_argument("-g", "--grating",
-                        help="Grating to process. Either G160M or G230L")
->>>>>>> 7f0d90b6
     parser.add_argument("-o", "--outfile",
                         help="Name of output file")
     parser.add_argument("-w", "--wl", default=1, type=int,
